--- conflicted
+++ resolved
@@ -529,8 +529,6 @@
       let!(:subject) { Subject.create(:title  => "A Subject", :book => book) }
       let!(:subject2) { Subject.create(:title  => "A Subject", :book => book2) }
       let!(:without_slug) { WithoutSlug.new().tap { |d| d.id = 456; d.save } }
-<<<<<<< HEAD
-=======
 
       context "when the model does not use mongoid slugs" do 
         it "should not use mongoid slug's custom find methods" do
@@ -538,7 +536,6 @@
           WithoutSlug.find(without_slug.id.to_s).should == without_slug
         end
       end
->>>>>>> 0cecc07e
 
       context "using slugs" do
         context "(single)" do
